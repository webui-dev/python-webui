--- conflicted
+++ resolved
@@ -1,119 +1,115 @@
-<<<<<<< HEAD
-# WebUI Python v2.4.2
-=======
-<div align="center">
-
-# WebUI Python v2.4.1
->>>>>>> 97c14d8d
-
-[![Website](https://img.shields.io/circleci/project/github/badges/shields/master?style=for-the-badge)](https://github.com/webui-dev/python-webui) [![Website](https://img.shields.io/github/issues/webui-dev/python-webui.svg?branch=master&style=for-the-badge&url=https://google.com)](https://github.com/webui-dev/python-webui/issues) [![Website](https://img.shields.io/website?label=webui.me&style=for-the-badge&url=https://google.com)](https://webui.me/)
-
-> Use any web browser as GUI, with Python in the backend and HTML5 in the frontend, all in a lightweight Python pypi package.
-
-![ScreenShot](screenshot.png)
-
-</div>
-
-## Features
-
-- Fully Independent (*No need for any third-party runtimes*)
-- Lightweight *~900 Kb* for the whole package & Small memory footprint
-- Fast binary communication protocol between WebUI and the browser (*Instead of JSON*)
-- Multi-platform & Multi-Browser
-- Using private profile for safety
-- Original library written in Pure C
-
-## Screenshot
-
-This [text editor example](https://github.com/webui-dev/python-webui/tree/main/examples) is written in Python using WebUI as the GUI library.
-
-![ScreenShot](webui_python_example.png)
-
-## Installation
-
-`pip install webui2`
-
-## Minimal Example
-
-```python
-from webui import webui
-
-MyWindow = webui.window()
-MyWindow.show('<html><script src="webui.js"></script> Hello World! </html>')
-webui.wait()
-```
-
-[More examples](https://github.com/webui-dev/python-webui/tree/main/examples)
-
-## Documentation
-
- - [Online Documentation](https://webui.me/docs/#/python_api)
-
-## CppCon 2019 Presentation
-
-[Borislav Stanimirov](https://ibob.bg/) explained at [C++ Conference 2019 (*YouTube*)](https://www.youtube.com/watch?v=bbbcZd4cuxg) how beneficial it is to use the web browser as GUI.
-
-<!-- <div align="center">
-  <a href="https://www.youtube.com/watch?v=bbbcZd4cuxg"><img src="https://img.youtube.com/vi/bbbcZd4cuxg/0.jpg" alt="Embrace Modern Technology: Using HTML 5 for GUI in C++ - Borislav Stanimirov - CppCon 2019"></a>
-</div> -->
-
-![ScreenShot](cppcon_2019.png)
-
-## UI & The Web Technologies
-
-Web application UI design is not just about how a product looks but how it works. Using web technologies in your UI makes your product modern and professional, And a well-designed web application will help you make a solid first impression on potential customers. Great web application design also assists you in nurturing leads and increasing conversions. In addition, it makes navigating and using your web app easier for your users.
-
-## Why Use Web Browser?
-
-Today's web browsers have everything a modern UI needs. Web browsers are very sophisticated and optimized. Therefore, using it as a GUI will be an excellent choice. While old legacy GUI lib is complex and outdated, a WebView-based app is still an option. However, a WebView needs a huge SDK to build and many dependencies to run, and it can only provide some features like a real web browser. That is why WebUI uses real web browsers to give you full features of comprehensive web technologies while keeping your software lightweight and portable.
-
-## How does it work?
-
-![ScreenShot](webui_diagram.png)
-
-Think of WebUI like a WebView controller, but instead of embedding the WebView controller in your program, which makes the final program big in size, and non-portable as it needs the WebView runtimes. Instead, by using WebUI, you use a tiny static/dynamic library to run any installed web browser and use it as GUI, which makes your program small, fast, and portable. **All it needs is a web browser**.
-
-## Runtime Dependencies Comparison
-
-|                                 | WebView           | Qt                         | WebUI               |
-| ------------------------------- | ----------------- | -------------------------- | ------------------- |
-| Runtime Dependencies on Windows | _WebView2_        | _QtCore, QtGui, QtWidgets_ | **_A Web Browser_** |
-| Runtime Dependencies on Linux   | _GTK3, WebKitGTK_ | _QtCore, QtGui, QtWidgets_ | **_A Web Browser_** |
-| Runtime Dependencies on macOS   | _Cocoa, WebKit_   | _QtCore, QtGui, QtWidgets_ | **_A Web Browser_** |
-
-## Supported Web Browsers
-
-| Browser         | Windows         | macOS         | Linux           |
-| --------------- | --------------- | ------------- | --------------- |
-| Mozilla Firefox | ✔️              | ✔️            | ✔️              |
-| Google Chrome   | ✔️              | ✔️            | ✔️              |
-| Microsoft Edge  | ✔️              | ✔️            | ✔️              |
-| Chromium        | ✔️              | ✔️            | ✔️              |
-| Yandex          | ✔️              | ✔️            | ✔️              |
-| Brave           | ✔️              | ✔️            | ✔️              |
-| Vivaldi         | ✔️              | ✔️            | ✔️              |
-| Epic            | ✔️              | ✔️            | _not available_ |
-| Apple Safari    | _not available_ | _coming soon_ | _not available_ |
-| Opera           | _coming soon_   | _coming soon_ | _coming soon_   |
-
-## Supported Languages
-
-| Language                | Status         | Link                                                      |
-| ----------------------- | -------------- | --------------------------------------------------------- |
-| Go                      | ✔️             | [Go-WebUI](https://github.com/webui-dev/go-webui)         |
-| Nim                     | ✔️             | [Nim-WebUI](https://github.com/webui-dev/nim-webui)       |
-| Pascal                  | ✔️             | [Pascal-WebUI](https://github.com/webui-dev/pascal-webui) |
-| Python                  | ✔️             | [Python-WebUI](https://github.com/webui-dev/python-webui) |
-| Rust                    | _not complete_ | [Rust-WebUI](https://github.com/webui-dev/rust-webui)     |
-| TypeScript / JavaScript | ✔️             | [Deno-WebUI](https://github.com/webui-dev/deno-webui)     |
-| V                       | ✔️             | [V-WebUI](https://github.com/webui-dev/v-webui)           |
-| Zig                     | _not complete_ | [Zig-WebUI](https://github.com/webui-dev/zig-webui)       |
-| Odin                    | _not complete_ | [Odin-WebUI](https://github.com/webui-dev/odin-webui)       |
-
-### License
-
-> Licensed under MIT License.
-
-### Stargazers
-
-[![Stargazers repo roster for @webui-dev/python-webui](https://reporoster.com/stars/webui-dev/python-webui)](https://github.com/webui-dev/python-webui/stargazers)
+<div align="center">
+
+# WebUI Python v2.4.2
+
+[![Website](https://img.shields.io/circleci/project/github/badges/shields/master?style=for-the-badge)](https://github.com/webui-dev/python-webui) [![Website](https://img.shields.io/github/issues/webui-dev/python-webui.svg?branch=master&style=for-the-badge&url=https://google.com)](https://github.com/webui-dev/python-webui/issues) [![Website](https://img.shields.io/website?label=webui.me&style=for-the-badge&url=https://google.com)](https://webui.me/)
+
+> Use any web browser as GUI, with Python in the backend and HTML5 in the frontend, all in a lightweight Python pypi package.
+
+![ScreenShot](screenshot.png)
+
+</div>
+
+## Features
+
+- Fully Independent (*No need for any third-party runtimes*)
+- Lightweight *~900 Kb* for the whole package & Small memory footprint
+- Fast binary communication protocol between WebUI and the browser (*Instead of JSON*)
+- Multi-platform & Multi-Browser
+- Using private profile for safety
+- Original library written in Pure C
+
+## Screenshot
+
+This [text editor example](https://github.com/webui-dev/python-webui/tree/main/examples) is written in Python using WebUI as the GUI library.
+
+![ScreenShot](webui_python_example.png)
+
+## Installation
+
+`pip install webui2`
+
+## Minimal Example
+
+```python
+from webui import webui
+
+MyWindow = webui.window()
+MyWindow.show('<html><script src="webui.js"></script> Hello World! </html>')
+webui.wait()
+```
+
+[More examples](https://github.com/webui-dev/python-webui/tree/main/examples)
+
+## Documentation
+
+ - [Online Documentation](https://webui.me/docs/#/python_api)
+
+## CppCon 2019 Presentation
+
+[Borislav Stanimirov](https://ibob.bg/) explained at [C++ Conference 2019 (*YouTube*)](https://www.youtube.com/watch?v=bbbcZd4cuxg) how beneficial it is to use the web browser as GUI.
+
+<!-- <div align="center">
+  <a href="https://www.youtube.com/watch?v=bbbcZd4cuxg"><img src="https://img.youtube.com/vi/bbbcZd4cuxg/0.jpg" alt="Embrace Modern Technology: Using HTML 5 for GUI in C++ - Borislav Stanimirov - CppCon 2019"></a>
+</div> -->
+
+![ScreenShot](cppcon_2019.png)
+
+## UI & The Web Technologies
+
+Web application UI design is not just about how a product looks but how it works. Using web technologies in your UI makes your product modern and professional, And a well-designed web application will help you make a solid first impression on potential customers. Great web application design also assists you in nurturing leads and increasing conversions. In addition, it makes navigating and using your web app easier for your users.
+
+## Why Use Web Browser?
+
+Today's web browsers have everything a modern UI needs. Web browsers are very sophisticated and optimized. Therefore, using it as a GUI will be an excellent choice. While old legacy GUI lib is complex and outdated, a WebView-based app is still an option. However, a WebView needs a huge SDK to build and many dependencies to run, and it can only provide some features like a real web browser. That is why WebUI uses real web browsers to give you full features of comprehensive web technologies while keeping your software lightweight and portable.
+
+## How does it work?
+
+![ScreenShot](webui_diagram.png)
+
+Think of WebUI like a WebView controller, but instead of embedding the WebView controller in your program, which makes the final program big in size, and non-portable as it needs the WebView runtimes. Instead, by using WebUI, you use a tiny static/dynamic library to run any installed web browser and use it as GUI, which makes your program small, fast, and portable. **All it needs is a web browser**.
+
+## Runtime Dependencies Comparison
+
+|                                 | WebView           | Qt                         | WebUI               |
+| ------------------------------- | ----------------- | -------------------------- | ------------------- |
+| Runtime Dependencies on Windows | _WebView2_        | _QtCore, QtGui, QtWidgets_ | **_A Web Browser_** |
+| Runtime Dependencies on Linux   | _GTK3, WebKitGTK_ | _QtCore, QtGui, QtWidgets_ | **_A Web Browser_** |
+| Runtime Dependencies on macOS   | _Cocoa, WebKit_   | _QtCore, QtGui, QtWidgets_ | **_A Web Browser_** |
+
+## Supported Web Browsers
+
+| Browser         | Windows         | macOS         | Linux           |
+| --------------- | --------------- | ------------- | --------------- |
+| Mozilla Firefox | ✔️              | ✔️            | ✔️              |
+| Google Chrome   | ✔️              | ✔️            | ✔️              |
+| Microsoft Edge  | ✔️              | ✔️            | ✔️              |
+| Chromium        | ✔️              | ✔️            | ✔️              |
+| Yandex          | ✔️              | ✔️            | ✔️              |
+| Brave           | ✔️              | ✔️            | ✔️              |
+| Vivaldi         | ✔️              | ✔️            | ✔️              |
+| Epic            | ✔️              | ✔️            | _not available_ |
+| Apple Safari    | _not available_ | _coming soon_ | _not available_ |
+| Opera           | _coming soon_   | _coming soon_ | _coming soon_   |
+
+## Supported Languages
+
+| Language                | Status         | Link                                                      |
+| ----------------------- | -------------- | --------------------------------------------------------- |
+| Go                      | ✔️             | [Go-WebUI](https://github.com/webui-dev/go-webui)         |
+| Nim                     | ✔️             | [Nim-WebUI](https://github.com/webui-dev/nim-webui)       |
+| Pascal                  | ✔️             | [Pascal-WebUI](https://github.com/webui-dev/pascal-webui) |
+| Python                  | ✔️             | [Python-WebUI](https://github.com/webui-dev/python-webui) |
+| Rust                    | _not complete_ | [Rust-WebUI](https://github.com/webui-dev/rust-webui)     |
+| TypeScript / JavaScript | ✔️             | [Deno-WebUI](https://github.com/webui-dev/deno-webui)     |
+| V                       | ✔️             | [V-WebUI](https://github.com/webui-dev/v-webui)           |
+| Zig                     | _not complete_ | [Zig-WebUI](https://github.com/webui-dev/zig-webui)       |
+| Odin                    | _not complete_ | [Odin-WebUI](https://github.com/webui-dev/odin-webui)       |
+
+### License
+
+> Licensed under MIT License.
+
+### Stargazers
+
+[![Stargazers repo roster for @webui-dev/python-webui](https://reporoster.com/stars/webui-dev/python-webui)](https://github.com/webui-dev/python-webui/stargazers)