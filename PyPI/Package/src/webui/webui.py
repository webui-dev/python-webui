--- conflicted
+++ resolved
@@ -18,286 +18,6 @@
 # Import all the raw bindings
 import webui_bindings as _raw
 
-<<<<<<< HEAD
-# Scripts Runtime
-class runtime:
-    none = 0
-    deno = 1
-    nodejs = 2
-
-
-# Event types
-class eventType:
-    DISCONNECTED:int = 0 # Window disconnection event
-    CONNECTED:int = 1 # Window connection event
-    MOUSE_CLICK:int = 2 # Mouse click event
-    NAVIGATION:int = 3 # Window navigation event
-    CALLBACK:int = 4 # Function call event
-
-
-# The window class
-class window:
-
-
-    window = 0
-    window_id = ""
-    c_events = None
-    cb_fun_list = {}
-
-
-    def __init__(self):
-        global lib
-        try:
-            # Load WebUI Dynamic Library
-            _load_library()
-            # Check library if correctly loaded
-            if lib is None:
-                print('WebUI Dynamic Library not found.')
-                sys.exit(1)
-            # Create new window
-            webui_wrapper = None
-            # size_t webui_new_window(void)
-            webui_wrapper = lib.webui_new_window
-            webui_wrapper.restype = c_uint
-            self.window = c_uint(webui_wrapper())
-            # Get the window unique ID
-            self.window_id = str(self.window)
-            # Initializing events() to be used by
-            # WebUI library as a callback
-            py_fun = ctypes.CFUNCTYPE(
-                ctypes.c_void_p, # RESERVED
-                ctypes.c_uint, # window
-                ctypes.c_uint, # event type
-                ctypes.c_char_p, # element
-                ctypes.c_uint, # event number
-                ctypes.c_uint) # Bind ID
-            self.c_events = py_fun(self._events)
-        except OSError as e:
-            print(
-                "WebUI Exception: %s" % e)
-            sys.exit(1)
-
-
-    # def __del__(self):
-    #     global lib
-    #     if self.window is not None and lib is not None:
-    #         lib.webui_close(self.window)
-
-
-    def _events(self, window: ctypes.c_uint,
-               event_type: ctypes.c_uint,
-               _element: ctypes.c_char_p,
-               event_number: ctypes.c_longlong,
-               bind_id: ctypes.c_uint):
-        element = _element.decode('utf-8')
-        if self.cb_fun_list[bind_id] is None:
-            print('WebUI error: Callback is None.')
-            return
-        # Create event
-        e = event()
-        e.window = self # e.window should refer to this class
-        e.event_type = int(event_type)
-        e.element = element
-        e.event_num = event_number
-        e.bind_id = bind_id
-        # User callback
-        cb_result = self.cb_fun_list[bind_id](e)
-        if cb_result is not None:
-            cb_result_str = str(cb_result)
-            cb_result_encode = cb_result_str.encode('utf-8')
-            # Set the response
-            lib.webui_interface_set_response(window, event_number, cb_result_encode)
-
-
-    def bind(self, element, func):
-        """Bind a specific HTML element click event with a function.
-        
-        Args:
-            element: The HTML element / JavaScript object. Empty element means all events.
-            func: The callback function to be called when the event occurs.
-            
-        Returns:
-            The unique bind ID for this event binding.
-        """
-        global lib
-        if self.window == 0:
-            _err_window_is_none('bind')
-            return
-        if lib is None:
-            _err_library_not_found('bind')
-            return
-        # size_t webui_interface_bind(size_t window, const char* element, void (*func)(size_t, size_t, char*, size_t, size_t))
-        bindId = lib.webui_interface_bind(
-            self.window,
-            element.encode('utf-8'),
-            self.c_events)
-        # Add CB to the list
-        self.cb_fun_list[bindId] = func
-
-
-    def show(self, content="<html></html>", browser:int=browser.ChromiumBased):
-        """Show a window using embedded HTML, or a file.
-        
-        If the window is already opened then it will be refreshed.
-        This will refresh all windows in multi-client mode.
-        
-        Args:
-            content: The HTML content, URL, or a local file path
-            browser: The web browser to be used (default: ChromiumBased)
-            
-        Returns:
-            True if showing the window succeeded.
-        """
-        global lib
-        if self.window == 0:
-            _err_window_is_none('show')
-            return
-        if lib is None:
-            _err_library_not_found('show')
-            return
-        # bool webui_show_browser(size_t window, const char* content, size_t browser)
-        lib.webui_show_browser(
-            self.window,
-            content.encode('utf-8'),
-            ctypes.c_uint(browser))
-
-
-    def set_runtime(self, rt=runtime.deno):
-        """Choose between Deno and Nodejs runtime for .js and .ts files.
-        
-        Args:
-            rt: The runtime to use (deno, nodejs, or none)
-        """
-        global lib
-        if self.window == 0:
-            _err_window_is_none('set_runtime')
-            return
-        if lib is None:
-            _err_library_not_found('set_runtime')
-            return
-        # void webui_set_runtime(size_t window, size_t runtime)
-        lib.webui_set_runtime(
-            self.window,
-            ctypes.c_uint(rt))
-
-
-    def close(self):
-        """Close the window.
-        
-        The window object will still exist but the window will be closed.
-        """
-        global lib
-        if lib is None:
-            _err_library_not_found('close')
-            return
-        # void webui_close(size_t window)
-        lib.webui_close(self.window)
-
-
-    def is_shown(self):
-        """Check if the window is still running.
-        
-        Returns:
-            bool: True if window is running, False otherwise.
-        """
-        global lib
-        if lib is None:
-            _err_library_not_found('is_shown')
-            return
-        # bool webui_is_shown(size_t window)
-        lib.webui_is_shown.restype = ctypes.c_bool
-        r = bool(lib.webui_is_shown(self.window))
-        return r
-
-
-    def get_url(self) -> str:
-        """Get current URL of a running window.
-        
-        Returns:
-            str: The full URL string of the window.
-        """
-        global lib
-        if lib is None:
-            _err_library_not_found('get_url')
-            return
-        # const char* webui_get_url(size_t window)
-        c_res = lib.webui_get_url
-        c_res.restype = ctypes.c_char_p
-        data = c_res(self.window)
-        decode = data.decode('utf-8')
-        return decode
-
-
-    def get_str(self, e: event, index: c_uint = 0) -> str:
-        """Get an argument as string at a specific index.
-        
-        Args:
-            e: The event struct containing the arguments
-            index: The argument position starting from 0
-            
-        Returns:
-            str: The argument value as string.
-        """
-        global lib
-        if lib is None:
-            _err_library_not_found('get_str')
-            return
-        # const char* webui_interface_get_string_at(size_t window, size_t event_number, size_t index)
-        # const char* webui_interface_get_string_at(size_t window, size_t event_number, size_t index)
-        c_res = lib.webui_interface_get_string_at
-        c_res.restype = ctypes.c_char_p
-        data = c_res(self.window,
-                    ctypes.c_uint(e.event_num),
-                    ctypes.c_uint(index))
-        decode = data.decode('utf-8')
-        return decode
-
-
-    def get_int(self, e: event, index: c_uint = 0) -> int:
-        """Get an argument as integer at a specific index.
-        
-        Args:
-            e: The event struct containing the arguments
-            index: The argument position starting from 0
-            
-        Returns:
-            int: The argument value as integer.
-        """
-        global lib
-        if lib is None:
-            _err_library_not_found('get_str')
-            return
-        # long long int webui_interface_get_int_at(size_t window, size_t event_number, size_t index)
-        c_res = lib.webui_interface_get_int_at
-        c_res.restype = ctypes.c_longlong
-        data = c_res(self.window,
-                    ctypes.c_uint(e.event_num),
-                    ctypes.c_uint(index))
-        return data
-    
-
-    def get_bool(self, e: event, index: c_uint = 0) -> bool:
-        """Get an argument as boolean at a specific index.
-        
-        Args:
-            e: The event struct containing the arguments
-            index: The argument position starting from 0
-            
-        Returns:
-            bool: The argument value as boolean.
-        """
-        global lib
-        if lib is None:
-            _err_library_not_found('get_str')
-            return
-        # bool webui_interface_get_bool_at(size_t window, size_t event_number, size_t index)
-        c_res = lib.webui_interface_get_bool_at
-        c_res.restype = ctypes.c_bool
-        data = c_res(self.window,
-                    ctypes.c_uint(e.event_num),
-                    ctypes.c_uint(index))
-        return data
-=======
 
 
 # C function type for the file handler window
@@ -396,7 +116,6 @@
     Please keep this option to `True` if you want only a single
     client to access the window content.
     Default: True
->>>>>>> 4294d902
     
 asynchronous_response:
     If the backend uses asynchronous operations, set this
@@ -586,168 +305,39 @@
             buffer_size
         )
 
-<<<<<<< HEAD
-    def script(self, script, timeout=0, response_size=(1024 * 8)) -> javascript:
-        """Run JavaScript and get the response back.
-        
-        Args:
-            script: The JavaScript code to be executed
-            timeout: The execution timeout in seconds (0 means no timeout)
-            response_size: The size of response buffer (default: 8KB)
-            
-        Returns:
-            javascript: Object containing response data and error status.
-            
-        Note:
-            Make sure your local buffer can hold the response.
-        """
-        global lib
-        if self.window == 0:
-            _err_window_is_none('script')
-            return
-        if lib is None:
-            _err_library_not_found('script')
-            return
-        # bool webui_script(size_t window, const char* script, size_t timeout, char* buffer, size_t buffer_length)
-        buffer = ctypes.create_string_buffer(response_size)
-        buffer.value = b""
-        buffer_ptr = ctypes.pointer(buffer)
-        status = bool(lib.webui_script(self.window, 
-            ctypes.c_char_p(script.encode('utf-8')), 
-            ctypes.c_uint(timeout),
-            buffer_ptr,
-            ctypes.c_uint(response_size)))
-        res = javascript()
-        res.data = buffer.value.decode('utf-8')
-        res.error = not status
-=======
         # Initializing Result
         res = JavaScript()
 
         res.data = buffer.value.decode('utf-8', errors='ignore')
         res.error = not success
->>>>>>> 4294d902
         return res
 
     # -- get_count ----------------------------------
     def get_count(self) -> int:
         """Get the number of arguments in the current event.
 
-<<<<<<< HEAD
-    def run(self, script):
-        """Run JavaScript quickly with no waiting for the response.
-        
-        Args:
-            script: The JavaScript code to be executed
-        """
-        global lib
-        if self.window == 0:
-            _err_window_is_none('run')
-            return
-        if lib is None:
-            _err_library_not_found('run')
-            return
-        # void webui_run(size_t window, const char* script)
-        lib.webui_run(self.window, 
-            ctypes.c_char_p(script.encode('utf-8')))
-
-
-    def set_root_folder(self, path):
-        """Set the web-server root folder path for a specific window.
-        
-        Args:
-            path: The local folder full path to be used as root
-        """
-        global lib
-        if self.window == 0:
-            _err_window_is_none('set_root_folder')
-            return
-        if lib is None:
-            _err_library_not_found('set_root_folder')
-            return
-        # bool webui_set_root_folder(size_t window, const char* path)
-        lib.webui_set_root_folder(self.window, 
-            ctypes.c_char_p(path.encode('utf-8')))
-
-
-    def set_public(self, status = True):
-        """Allow a specific window address to be accessible from a public network.
-        
-        Args:
-            status: True to make window public, False for private (default: True)
-        """
-        global lib
-        if self.window == 0:
-            _err_window_is_none('set_public')
-            return
-        if lib is None:
-            _err_library_not_found('set_public')
-            return
-        # void webui_set_public(size_t window, bool status)
-        lib.webui_set_public(self.window, 
-            ctypes.c_bool(status))
-=======
         This function retrieves the count of arguments available in the event structure
         associated with this instance.
->>>>>>> 4294d902
 
         Returns:
             int: The number of arguments in the current event.
 
-<<<<<<< HEAD
-    def set_kiosk(self, status: bool):
-        """Set the window in Kiosk mode (Full screen).
-        
-        Args:
-            status: True to enable kiosk mode, False to disable
-        """
-        if self.window == 0:
-            _err_window_is_none('set_kiosk')
-            return
-        # void webui_set_kiosk(size_t window, bool status)
-        lib.webui_set_kiosk(self.window, ctypes.c_bool(status))
-=======
         Example:
             count = e.get_count()
             print(f"The event has {count} arguments.")
         """
         return int(_raw.webui_get_count(byref(self._c_event())))
->>>>>>> 4294d902
 
     # -- get_int_at ---------------------------------
     def get_int_at(self, index: int) -> int:
         """Get an argument as an integer at a specific index.
 
-<<<<<<< HEAD
-    def destroy(self):
-        """Close the window and free all memory resources."""
-        if self.window == 0:
-            _err_window_is_none('destroy')
-            return
-        # void webui_destroy(size_t window)
-        lib.webui_destroy(self.window)
-=======
         This function retrieves the argument at the given index from the event structure
         associated with this instance and returns it as an integer.
->>>>>>> 4294d902
 
         Args:
             index (int): The position of the argument to retrieve, starting from 0.
 
-<<<<<<< HEAD
-    def set_icon(self, icon_path, icon_type):
-        """Set the default embedded HTML favicon.
-        
-        Args:
-            icon_path: The icon file path or content
-            icon_type: The icon type (e.g., 'image/svg+xml')
-        """
-        if self.window == 0:
-            _err_window_is_none('set_icon')
-            return
-        # void webui_set_icon(size_t window, const char* icon, const char* icon_type)
-        lib.webui_set_icon(self.window, ctypes.c_char_p(icon_path.encode('utf-8')), ctypes.c_char_p(icon_type.encode('utf-8')))
-=======
         Returns:
             int: The argument at the specified index as an integer.
 
@@ -763,27 +353,10 @@
 
         This function retrieves the first argument from the event structure
         associated with this instance and returns it as an integer.
->>>>>>> 4294d902
 
         Returns:
             int: The first argument as an integer.
 
-<<<<<<< HEAD
-    def set_hide(self, status: bool):
-        """Set a window in hidden mode.
-        
-        Args:
-            status: True to hide window, False to show
-            
-        Note:
-            Should be called before show().
-        """
-        if self.window == 0:
-            _err_window_is_none('set_hide')
-            return
-        # void webui_set_hide(size_t window, bool status)
-        lib.webui_set_hide(self.window, ctypes.c_bool(status))
-=======
         Example:
             value = e.get_int()
             print(f"The first argument is {value}.")
@@ -796,25 +369,10 @@
 
         This function retrieves the argument at the given index from the event structure
         associated with this instance and returns it as a float.
->>>>>>> 4294d902
 
         Args:
             index (int): The position of the argument to retrieve, starting from 0.
 
-<<<<<<< HEAD
-    def set_size(self, width: int, height: int):
-        """Set the window size.
-        
-        Args:
-            width: The window width in pixels
-            height: The window height in pixels
-        """
-        if self.window == 0:
-            _err_window_is_none('set_size')
-            return
-        # void webui_set_size(size_t window, unsigned int width, unsigned int height)
-        lib.webui_set_size(self.window, ctypes.c_uint(width), ctypes.c_uint(height))
-=======
         Returns:
             float: The argument at the specified index as a float.
 
@@ -823,50 +381,17 @@
             print(f"The float at index 0 is {value}.")
         """
         return float(_raw.webui_get_float_at(byref(self._c_event()), c_size_t(index)))
->>>>>>> 4294d902
 
     # -- get_float ----------------------------------
     def get_float(self) -> float:
         """Get the first argument as a float.
 
-<<<<<<< HEAD
-    def set_position(self, x: int, y: int):
-        """Set the window position.
-        
-        Args:
-            x: The window X coordinate
-            y: The window Y coordinate
-        """
-        if self.window == 0:
-            _err_window_is_none('set_position')
-            return
-        # void webui_set_position(size_t window, unsigned int x, unsigned int y)
-        lib.webui_set_position(self.window, ctypes.c_uint(x), ctypes.c_uint(y))
-=======
         This function retrieves the first argument from the event structure
         associated with this instance and returns it as a float.
->>>>>>> 4294d902
 
         Returns:
             float: The first argument as a float.
 
-<<<<<<< HEAD
-    def set_profile(self, name, path):
-        """Set the web browser profile to use.
-        
-        Args:
-            name: The web browser profile name
-            path: The web browser profile full path
-            
-        Note:
-            Empty name and path means default user profile.
-        """
-        if self.window == 0:
-            _err_window_is_none('set_profile')
-            return
-        # void webui_set_profile(size_t window, const char* name, const char* path)
-        lib.webui_set_profile(self.window, ctypes.c_char_p(name.encode('utf-8')), ctypes.c_char_p(path.encode('utf-8')))
-=======
         Example:
             value = e.get_float()
             print(f"The first argument as a float is {value}.")
@@ -1023,38 +548,11 @@
             e.return_float(123.456)
         """
         _raw.webui_return_float(byref(self._c_event()), c_double(f))
->>>>>>> 4294d902
 
     # -- return_string ------------------------------
     def return_string(self, s: str) -> None:
         """Return the response to JavaScript as a string.
 
-<<<<<<< HEAD
-    def set_port(self, port: int):
-        """Set a custom web-server/websocket network port to be used by WebUI.
-        
-        Args:
-            port: The web-server network port WebUI should use
-        """
-        if self.window == 0:
-            _err_window_is_none('set_port')
-            return
-        # bool webui_set_port(size_t window, size_t port)
-        lib.webui_set_port(self.window, ctypes.c_uint(port))
-
-
-    def get_parent_process_id(self) -> int:
-        """Get the ID of the parent process.
-        
-        Returns:
-            int: The parent process id
-        """
-        if self.window == 0:
-            _err_window_is_none('get_parent_process_id')
-            return
-        # size_t webui_get_parent_process_id(size_t window)
-        return int(lib.webui_get_parent_process_id(self.window))
-=======
         This function sends a string response to JavaScript from the event structure
         associated with this instance. The string is encoded in UTF-8 before being sent.
 
@@ -1744,326 +1242,12 @@
     # -- get_parent_process_id ----------------------
     def get_parent_process_id(self) -> int:
         """Get the ID of the parent process.
->>>>>>> 4294d902
 
         This function retrieves the process ID of the parent process that
         launched the web browser. Note that the web browser may create
         a new process, meaning this ID may not always correspond to the
         active browser process.
 
-<<<<<<< HEAD
-    def get_child_process_id(self) -> int:
-        """Get the ID of the last child process.
-        
-        Returns:
-            int: The child process id
-        """
-        if self.window == 0:
-            _err_window_is_none('get_child_process_id')
-            return
-        # size_t webui_get_child_process_id(size_t window)
-        return int(lib.webui_get_child_process_id(self.window))
-
-
-    def new_window_id(self, window_number: int) -> int:
-        """Create a new webui window object using a specified window number.
-        @param window_number The window number (should be > 0, and < WEBUI_MAX_IDS)
-        @return Returns the same window number if success."""
-        global lib
-        if lib is None:
-            _err_library_not_found('new_window_id')
-            return 0
-        # size_t webui_new_window_id(size_t window_number)
-        return int(lib.webui_new_window_id(ctypes.c_uint(window_number)))
-
-
-    def get_new_window_id(self) -> int:
-        """Get a free window number that can be used with `webui_new_window_id()`.
-        @return Returns the first available free window number. Starting from 1."""
-        global lib
-        if lib is None:
-            _err_library_not_found('get_new_window_id')
-            return 0
-        # size_t webui_get_new_window_id(void)
-        return int(lib.webui_get_new_window_id())
-
-
-    def get_best_browser(self) -> int:
-        """Get the recommended web browser ID to use. If you are already using one, 
-        this function will return the same ID.
-        @return Returns a web browser ID."""
-        global lib
-        if lib is None:
-            _err_library_not_found('get_best_browser')
-            return 0
-        # size_t webui_get_best_browser(size_t window)
-        return int(lib.webui_get_best_browser(self.window))
-
-
-    def start_server(self, content: str) -> str:
-        """Same as `webui_show()`. But start only the web server and return the URL.
-        No window will be shown.
-        @param content The HTML, Or a local file
-        @return Returns the url of this window server."""
-        global lib
-        if lib is None:
-            _err_library_not_found('start_server')
-            return ""
-        # const char* webui_start_server(size_t window, const char* content)
-        c_res = lib.webui_start_server
-        c_res.restype = ctypes.c_char_p
-        url = c_res(self.window, content.encode('utf-8'))
-        return url.decode('utf-8') if url else ""
-
-
-    def show_wv(self, content: str) -> bool:
-        """Show a WebView window using embedded HTML, or a file. If the window is already
-        open, it will be refreshed. Note: Win32 need `WebView2Loader.dll`.
-        @param content The HTML, URL, Or a local file
-        @return Returns True if showing the WebView window is successed."""
-        global lib
-        if lib is None:
-            _err_library_not_found('show_wv')
-            return False
-        # bool webui_show_wv(size_t window, const char* content)
-        return bool(lib.webui_show_wv(self.window, content.encode('utf-8')))
-
-
-    def set_custom_parameters(self, params: str):
-        """Add a user-defined web browser's CLI parameters.
-        @param params Command line parameters"""
-        global lib
-        if lib is None:
-            _err_library_not_found('set_custom_parameters')
-            return
-        # void webui_set_custom_parameters(size_t window, char* params)
-        lib.webui_set_custom_parameters(self.window, params.encode('utf-8'))
-
-
-    def set_high_contrast(self, status: bool):
-        """Set the window with high-contrast support. Useful when you want to 
-        build a better high-contrast theme with CSS.
-        @param status True or False"""
-        global lib
-        if lib is None:
-            _err_library_not_found('set_high_contrast')
-            return
-        # void webui_set_high_contrast(size_t window, bool status)
-        lib.webui_set_high_contrast(self.window, ctypes.c_bool(status))
-
-
-    def set_minimum_size(self, width: int, height: int):
-        """Set the window minimum size.
-        @param width The window width
-        @param height The window height"""        
-        global lib
-        if lib is None:
-            _err_library_not_found('set_minimum_size')
-            return
-        # void webui_set_minimum_size(size_t window, unsigned int width, unsigned int height)
-        lib.webui_set_minimum_size(self.window, ctypes.c_uint(width), ctypes.c_uint(height))
-
-
-    def set_proxy(self, proxy_server: str):
-        """Set the web browser proxy server to use. Need to be called before `webui_show()`.
-        @param proxy_server The web browser proxy_server"""
-        global lib
-        if lib is None:
-            _err_library_not_found('set_proxy')
-            return
-        # void webui_set_proxy(size_t window, const char* proxy_server)
-        lib.webui_set_proxy(self.window, proxy_server.encode('utf-8'))
-
-
-    def navigate(self, url: str):
-        """Navigate to a specific URL. All clients.
-        @param url Full HTTP URL"""
-        global lib
-        if lib is None:
-            _err_library_not_found('navigate')
-            return
-        # void webui_navigate(size_t window, const char* url)
-        lib.webui_navigate(self.window, url.encode('utf-8'))
-
-
-def _get_current_folder() -> str:
-    return os.path.dirname(os.path.abspath(__file__))
-
-
-def _get_architecture() -> str:
-    arch = platform.machine()
-    if arch in ['x86_64', 'AMD64', 'amd64']:
-        return 'x64'
-    elif arch in ['aarch64', 'ARM64', 'arm64']:
-        return 'arm64'
-    elif arch in ['arm']:
-        return 'arm'
-    else:
-        return arch
-
-
-def _get_library_folder_name() -> str:
-    arch = _get_architecture()
-    if platform.system() == 'Darwin':
-        return f'/webui-macos-clang-{arch}/webui-2.dylib'
-    elif platform.system() == 'Windows':
-        return f'\\webui-windows-msvc-{arch}\\webui-2.dll'
-    elif platform.system() == 'Linux':
-        return f'/webui-linux-gcc-{arch}/webui-2.so'
-    else:
-        return ""
-
-
-def _get_library_path() -> str:
-    folderName = _get_library_folder_name()
-    return _get_current_folder() + folderName
-
-
-def run_cmd(command):
-    subprocess.run(command, shell=True)
-
-
-def _download_library():
-    script = 'sh bootstrap.sh'
-    cd = 'cd '
-    if platform.system() == 'Windows':
-        script = 'bootstrap.bat'
-        cd = 'cd /d '
-    # Run: `cd {folder} && bootstrap.sh minimal`
-    run_cmd(cd + _get_current_folder() + 
-               ' && ' + script + ' minimal')
-
-
-def _load_library():
-    global lib
-    if lib is not None:
-        return
-    libPath = _get_library_path()
-    if not os.path.exists(libPath):
-        _download_library()
-    if not os.path.exists(libPath):
-        return
-    if platform.system() == 'Darwin':
-        lib = ctypes.CDLL(libPath)
-        if lib is None:
-            print(
-                "WebUI Dynamic Library not found.")
-    elif platform.system() == 'Windows':
-        if sys.version_info.major==3 and sys.version_info.minor<=8:
-            os.chdir(os.getcwd())
-            os.add_dll_directory(os.getcwd())
-            lib = ctypes.CDLL(libPath)
-        else:
-            os.chdir(os.getcwd())
-            os.add_dll_directory(os.getcwd())
-            lib = cdll.LoadLibrary(libPath)
-        if lib is None:
-            print("WebUI Dynamic Library not found.")
-    elif platform.system() == 'Linux':
-        lib = ctypes.CDLL(libPath)
-        if lib is None:
-            print("WebUI Dynamic Library not found.")
-    else:
-        print("Unsupported OS")
-
-
-def exit():
-    global lib
-    if lib is not None:
-        # void webui_exit(void)
-        lib.webui_exit()
-
-
-def free(ptr):
-    global lib
-    if lib is not None:
-        # void webui_free(void* ptr)
-        lib.webui_free(ctypes.c_void_p(ptr))
-
-
-def malloc(size: int) -> int:
-    global lib
-    if lib is not None:
-        # void* webui_malloc(size_t size)
-        return int(lib.webui_malloc(ctypes.c_uint(size)))
-
-
-def send_raw(window, function, raw, size):
-    global lib
-    if lib is not None:
-        # void webui_send_raw(size_t window, const char* function, const void* raw, size_t size)
-        lib.webui_send_raw(window, ctypes.c_char_p(function.encode('utf-8')), ctypes.c_void_p(raw), ctypes.c_uint(size))
-
-
-def clean():
-    global lib
-    if lib is not None:
-        # void webui_clean(void)
-        lib.webui_clean()
-
-
-def delete_all_profiles():
-    global lib
-    if lib is not None:
-        # void webui_delete_all_profiles(void)
-        lib.webui_delete_all_profiles()
-
-
-def delete_profile(window):
-    global lib
-    if lib is not None:
-        # void webui_delete_profile(size_t window)
-        lib.webui_delete_profile(ctypes.c_uint(window))
-
-
-def set_tls_certificate(certificate_pem, private_key_pem):
-    global lib
-    if lib is not None:
-        # bool webui_set_tls_certificate(const char* certificate_pem, const char* private_key_pem)
-        lib.webui_set_tls_certificate(ctypes.c_char_p(certificate_pem.encode('utf-8')), ctypes.c_char_p(private_key_pem.encode('utf-8')))
-
-
-def set_timeout(second):
-    global lib
-    if lib is None:
-        _load_library()
-        if lib is None:
-            _err_library_not_found('set_timeout')
-            return
-    # void webui_set_timeout(size_t second)
-    lib.webui_set_timeout(ctypes.c_uint(second))
-
-
-def is_app_running():
-    global lib
-    if lib is None:
-        _load_library()
-        if lib is None:
-            _err_library_not_found('is_app_running')
-            return
-    # bool webui_interface_is_app_running(void)
-    r = bool(lib.webui_interface_is_app_running())
-    return r
-
-
-def wait():
-    global lib
-    if lib is None:
-        _load_library()
-        if lib is None:
-            _err_library_not_found('wait')
-            return
-    # void webui_wait(void)
-    lib.webui_wait()
-    try:
-        shutil.rmtree(os.getcwd() + '/__intcache__/')
-    except OSError:
-        pass
-
-
-def _err_library_not_found(f):
-    print('WebUI ' + f + '(): Library Not Found.')
-=======
         Returns:
             int: The parent process ID.
 
@@ -2276,108 +1460,11 @@
             print("High-contrast mode is disabled.")
     """
     return bool(_raw.webui_is_high_contrast())
->>>>>>> 4294d902
 
 # -- browser_exist ------------------------------
 def browser_exist(browser: Browser) -> bool:
     """Check if a specific web browser is installed.
 
-<<<<<<< HEAD
-def _err_window_is_none(f):
-    print('WebUI ' + f + '(): window is None.')
-
-
-def is_high_contrast() -> bool:
-    """Get OS high contrast preference.
-    @return Returns True if OS is using high contrast theme"""
-    global lib
-    if lib is None:
-        _err_library_not_found('is_high_contrast')
-        return False
-    # bool webui_is_high_contrast(void)
-    return bool(lib.webui_is_high_contrast())
-
-
-def browser_exist(browser: int) -> bool:
-    """Check if a web browser is installed.
-    @return Returns True if the specified browser is available"""
-    global lib
-    if lib is None:
-        _err_library_not_found('browser_exist')
-        return False
-    # bool webui_browser_exist(size_t browser)
-    return bool(lib.webui_browser_exist(ctypes.c_uint(browser)))
-
-
-def open_url(url: str):
-    """Open an URL in the native default web browser.
-    @param url The URL to open"""
-    global lib
-    if lib is None:
-        _err_library_not_found('open_url')
-        return
-    # void webui_open_url(const char* url)
-    lib.webui_open_url(url.encode('utf-8'))
-
-
-def get_free_port() -> int:
-    """Get an available usable free network port.
-    @return Returns a free port"""
-    global lib
-    if lib is None:
-        _err_library_not_found('get_free_port')
-        return 0
-    # size_t webui_get_free_port(void)
-    return int(lib.webui_get_free_port())
-
-
-def get_mime_type(file: str) -> str:
-    """Get the HTTP mime type of a file.
-    @return Returns the HTTP mime string"""
-    global lib
-    if lib is None:
-        _err_library_not_found('get_mime_type')
-        return ""
-    # const char* webui_get_mime_type(const char* file)
-    c_res = lib.webui_get_mime_type
-    c_res.restype = ctypes.c_char_p
-    mime = c_res(file.encode('utf-8'))
-    return mime.decode('utf-8') if mime else ""
-
-
-def encode(text: str) -> str:
-    """Encode text to Base64. The returned buffer need to be freed.
-    @param str The string to encode (Should be null terminated)
-    @return Returns the base64 encoded string"""
-    global lib
-    if lib is None:
-        _err_library_not_found('encode')
-        return ""
-    # char* webui_encode(const char* str)
-    c_res = lib.webui_encode
-    c_res.restype = ctypes.c_char_p
-    encoded = c_res(text.encode('utf-8'))
-    result = encoded.decode('utf-8') if encoded else ""
-    free(encoded)
-    return result
-
-
-def decode(text: str) -> str:
-    """Decode a Base64 encoded text. The returned buffer need to be freed.
-    @param str The string to decode (Should be null terminated)
-    @return Returns the base64 decoded string"""
-    global lib
-    if lib is None:
-        _err_library_not_found('decode')
-        return ""
-    # char* webui_decode(const char* str)
-    c_res = lib.webui_decode
-    c_res.restype = ctypes.c_char_p
-    decoded = c_res(text.encode('utf-8'))
-    result = decoded.decode('utf-8') if decoded else ""
-    free(decoded)
-    return result
-=======
     This function verifies whether the specified web browser is installed
     on the system.
 
@@ -2690,5 +1777,4 @@
         else:
             print("Failed to set TLS certificate.")
     """
-    return bool(_raw.webui_set_tls_certificate(c_char_p(certificate_pem.encode("utf-8")), c_char_p(private_key_pem.encode("utf-8"))))
->>>>>>> 4294d902
+    return bool(_raw.webui_set_tls_certificate(c_char_p(certificate_pem.encode("utf-8")), c_char_p(private_key_pem.encode("utf-8"))))